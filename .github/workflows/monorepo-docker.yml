name: Build and Push Monorepo Image to GCR
on:
  push:
    branches: [main]
    tags:
      - '**'
  pull_request:
    paths:
      # For now, because this image is only used to use `infra`, we just build for infra changes
      - 'typescript/infra/**'
      - 'Dockerfile'
      - '.dockerignore'
<<<<<<< HEAD
=======
      - '.github/workflows/monorepo-docker.yml'
>>>>>>> 44cc9bf6

concurrency:
  group: build-push-monorepo-${{ github.ref }}
  cancel-in-progress: true

jobs:
  check-env:
    runs-on: ubuntu-latest
    # assign output from step to job output
    outputs:
      gcloud-service-key: ${{ steps.gcloud-service-key.outputs.defined }}
    steps:
      - id: gcloud-service-key
        # assign GCLOUD_SERVICE_KEY to env for access in conditional
        env:
          GCLOUD_SERVICE_KEY: ${{ secrets.GCLOUD_SERVICE_KEY }}
        if: "${{ env.GCLOUD_SERVICE_KEY != '' }}"
        # runs if GCLOUD_SERVICE_KEY is defined, so we set the output to true
        run: echo "::set-output name=defined::true"

  build-and-push-to-gcr:
    runs-on: ubuntu-latest

    # uses check-env to determine if secrets.GCLOUD_SERVICE_KEY is defined
    needs: [check-env]
    if: needs.check-env.outputs.gcloud-service-key == 'true'

    steps:
      - uses: actions/checkout@v4
        with:
          ref: ${{ github.event.pull_request.head.sha || github.sha }}
          submodules: recursive

      - name: Generate tag data
        id: taggen
        run: |
          echo "TAG_DATE=$(date +'%Y%m%d-%H%M%S')" >> $GITHUB_OUTPUT
          echo "TAG_SHA=$(echo '${{ github.event.pull_request.head.sha || github.sha }}' | cut -b 1-7)" >> $GITHUB_OUTPUT
      - name: Docker meta
        id: meta
        uses: docker/metadata-action@v5
        with:
          # list of Docker images to use as base name for tags
          images: |
            gcr.io/abacus-labs-dev/hyperlane-monorepo
          # generate Docker tags based on the following events/attributes
          tags: |
            type=ref,event=branch
            type=ref,event=pr
            type=raw,value=${{ steps.taggen.outputs.TAG_SHA }}-${{ steps.taggen.outputs.TAG_DATE }}
      - name: Set up Docker Buildx
        uses: docker/setup-buildx-action@v3
      - name: Login to GCR
        uses: docker/login-action@v3
        with:
          registry: gcr.io
          username: _json_key
          password: ${{ secrets.GCLOUD_SERVICE_KEY }}

      - name: Read .registryrc
        shell: bash
        run: |
          REGISTRY_VERSION=$(cat .registryrc)
          echo "REGISTRY_VERSION=$REGISTRY_VERSION" >> $GITHUB_ENV

      - name: Build and push
        uses: docker/build-push-action@v5
        with:
          context: ./
          file: ./Dockerfile
          push: true
          tags: ${{ steps.meta.outputs.tags }}
          labels: ${{ steps.meta.outputs.labels }}
          cache-from: type=gha
          cache-to: type=gha,mode=max
          build-args: |
            REGISTRY_COMMIT=${{ env.REGISTRY_VERSION }}<|MERGE_RESOLUTION|>--- conflicted
+++ resolved
@@ -10,10 +10,7 @@
       - 'typescript/infra/**'
       - 'Dockerfile'
       - '.dockerignore'
-<<<<<<< HEAD
-=======
       - '.github/workflows/monorepo-docker.yml'
->>>>>>> 44cc9bf6
 
 concurrency:
   group: build-push-monorepo-${{ github.ref }}
