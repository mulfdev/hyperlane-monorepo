{
  "name": "@hyperlane-xyz/core",
  "description": "Core solidity contracts for Hyperlane",
<<<<<<< HEAD
  "version": "4.0.0-alpha.2",
  "dependencies": {
    "@eth-optimism/contracts": "^0.6.0",
    "@hyperlane-xyz/utils": "4.0.0-alpha.2",
=======
  "version": "3.15.0",
  "dependencies": {
    "@eth-optimism/contracts": "^0.6.0",
    "@hyperlane-xyz/utils": "3.15.0",
>>>>>>> acaa22cd
    "@layerzerolabs/lz-evm-oapp-v2": "2.0.2",
    "@openzeppelin/contracts": "^4.9.3",
    "@openzeppelin/contracts-upgradeable": "^v4.9.3",
    "fx-portal": "^1.0.3"
  },
  "devDependencies": {
    "@layerzerolabs/solidity-examples": "^1.1.0",
    "@nomiclabs/hardhat-ethers": "^2.2.3",
    "@nomiclabs/hardhat-waffle": "^2.0.6",
    "@typechain/ethers-v5": "^11.1.2",
    "@typechain/ethers-v6": "^0.5.1",
    "@typechain/hardhat": "^9.1.0",
    "@types/node": "^18.14.5",
    "chai": "^4.3.6",
    "ethereum-waffle": "^4.0.10",
    "ethers": "^5.7.2",
    "hardhat": "^2.22.2",
    "hardhat-gas-reporter": "^1.0.9",
    "hardhat-ignore-warnings": "^0.2.11",
    "prettier": "^2.8.8",
    "prettier-plugin-solidity": "^1.1.3",
    "solhint": "^4.5.4",
    "solhint-plugin-prettier": "^0.0.5",
    "solidity-bytes-utils": "^0.8.0",
    "solidity-coverage": "^0.8.3",
    "ts-generator": "^0.1.1",
    "ts-node": "^10.8.0",
    "typechain": "patch:typechain@npm%3A8.3.2#~/.yarn/patches/typechain-npm-8.3.2-b02e27439e.patch",
    "typescript": "5.3.3"
  },
  "directories": {
    "test": "test"
  },
  "type": "module",
  "exports": {
    ".": "./dist/index.js",
    "./mailbox": "./dist/contracts/Mailbox.js",
    "./buildArtifact.js": "./dist/buildArtifact.js",
    "./buildArtifact.json": "./dist/buildArtifact.json",
    "./contracts": "./contracts"
  },
  "types": "./dist/index.d.ts",
  "files": [
    "/dist",
    "/contracts"
  ],
  "engines": {
    "node": ">=16"
  },
  "homepage": "https://www.hyperlane.xyz",
  "repository": "https://github.com/hyperlane-xyz/hyperlane-monorepo",
  "keywords": [
    "Hyperlane",
    "Solidity"
  ],
  "license": "Apache-2.0",
  "scripts": {
    "build": "yarn hardhat-esm compile && tsc && ./exportBuildArtifact.sh",
    "lint": "solhint contracts/**/*.sol",
    "clean": "yarn hardhat-esm clean && rm -rf ./dist ./cache ./types ./coverage ./out ./forge-cache ./fixtures",
    "coverage": "./coverage.sh",
    "docs": "forge doc",
    "hardhat-esm": "NODE_OPTIONS='--experimental-loader ts-node/esm/transpile-only --no-warnings=ExperimentalWarning' hardhat --config hardhat.config.cts",
    "prettier": "prettier --write ./contracts ./test",
    "test": "yarn hardhat-esm test && yarn test:forge",
    "test:hardhat": "yarn hardhat-esm test",
    "test:forge": "mkdir -p ./fixtures/aggregation ./fixtures/multisig && forge test -vvv",
    "test:ci": "yarn test:hardhat && yarn test:forge --no-match-test testFork",
    "gas": "forge snapshot",
    "gas-ci": "yarn gas --check --tolerance 2 || (echo 'Manually update gas snapshot' && exit 1)",
    "slither": "slither .",
    "storage": "./storage.sh"
  },
  "peerDependencies": {
    "@ethersproject/abi": "*",
    "@ethersproject/providers": "*",
    "@types/sinon-chai": "*"
  }
}<|MERGE_RESOLUTION|>--- conflicted
+++ resolved
@@ -1,17 +1,10 @@
 {
   "name": "@hyperlane-xyz/core",
   "description": "Core solidity contracts for Hyperlane",
-<<<<<<< HEAD
-  "version": "4.0.0-alpha.2",
-  "dependencies": {
-    "@eth-optimism/contracts": "^0.6.0",
-    "@hyperlane-xyz/utils": "4.0.0-alpha.2",
-=======
   "version": "3.15.0",
   "dependencies": {
     "@eth-optimism/contracts": "^0.6.0",
     "@hyperlane-xyz/utils": "3.15.0",
->>>>>>> acaa22cd
     "@layerzerolabs/lz-evm-oapp-v2": "2.0.2",
     "@openzeppelin/contracts": "^4.9.3",
     "@openzeppelin/contracts-upgradeable": "^v4.9.3",
